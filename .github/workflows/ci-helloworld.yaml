# Copyright 2020 Google LLC
#
# Licensed under the Apache License, Version 2.0 (the "License");
# you may not use this file except in compliance with the License.
# You may obtain a copy of the License at
#
#      http://www.apache.org/licenses/LICENSE-2.0
#
# Unless required by applicable law or agreed to in writing, software
# distributed under the License is distributed on an "AS IS" BASIS,
# WITHOUT WARRANTIES OR CONDITIONS OF ANY KIND, either express or implied.
# See the License for the specific language governing permissions and
# limitations under the License.

name: "Continuous Integration - Pull Request"
on: push
jobs:
  Java-Checkstyle:
    runs-on: ubuntu-latest
    steps:
    - uses: actions/checkout@v3
      with:
        ref: ${{github.event.pull_request.head.ref}}
        repository: ${{github.event.pull_request.head.repo.full_name}}
    - uses: actions/checkout@v3
    - uses: actions/setup-java@v3
      with:
        distribution: 'temurin'
        java-version: '17'
        cache: 'maven'
    - name: Java Checkstyle
      run: mvn checkstyle:check
  
  Java-Unit-Tests:
    runs-on: ubuntu-latest
    steps:
    - uses: actions/checkout@v3
      with:
        ref: ${{github.event.pull_request.head.ref}}
        repository: ${{github.event.pull_request.head.repo.full_name}}
    - uses: actions/checkout@v3
    - uses: actions/setup-java@v3
      with:
        distribution: 'temurin'
        java-version: '17'
        cache: 'maven'
    - name: Java Unit Tests
      timeout-minutes: 20
      run: |
        mvn test
    - name: Java Code Coverage
      timeout-minutes: 20
      run: |
        for SERVICE in "balancereader" "ledgerwriter" "transactionhistory"; do
          echo "checking $SERVICE..."
          # save current working dir to memory and cd to src/$SERVICE
          pushd src/$SERVICE
            mvn jacoco:report
            echo "Coverage for $SERVICE:"
            awk -F, \
            '{ instructions += $4 + $5; covered += $5 } END \
            { print covered, "/", instructions, " instructions covered"; \
            print int(100*covered/instructions), "% covered" }' \
            target/site/jacoco/jacoco.csv
          # return to previously saved path
          popd
        done

  Python-Checkstyle:
    runs-on: ubuntu-latest
    steps:
    - uses: actions/checkout@v3
    - uses: actions/setup-python@v4
      with:
        python-version: '3.10' 
    - run: pip install pylint
    - run: pylint --rcfile=./.pylintrc ./src/*/*.py
<<<<<<< HEAD
  
  
  python-test:
    runs-on: ubuntu-latest
    steps:
      - uses: actions/checkout@v3
      - run: mkdir test-reports
      - name: Test Python Services
        uses: actions/setup-python@v4
      - run: |
            for SERVICE in "contacts" "userservice"; do
              echo "testing $SERVICE..."
              # save current working dir to memory and cd to src/$SERVICE
              pushd src/$SERVICE
                python3 -m venv $HOME/venv-$SERVICE
                source $HOME/venv-$SERVICE/bin/activate
                pip install --upgrade pip
                pip install -r requirements.txt
                python -m pytest --junit-xml=../../test-reports/report-${SERVICE}.xml -v -p no:warnings
                deactivate
              # return to previously saved path
              popd
            done
      - name: Store Test Results
        uses: EnricoMi/publish-unit-test-result-action@v2
        if: always()
        with:
            files: |
              test-reports
      - name: Store Artifacts
        uses: actions/upload-artifact@v3
        with:
           path: test-reports
  # Python-Checksyle:
  #   runs-on: ubuntu-latest
  #   steps:
  #   - uses: actions/checkout@v3
  #   - uses: actions/setup-python@v4
  #     with:
  #       python-version: '3.10' 
  #       steps:
  #   - name: Java Unit Tests
  #     timeout-minutes: 20
  #     run: |
  #       pylint --rcfile=./.pylintrc ./src/*/*.py
=======
>>>>>>> 624c947f

  skaffold-build-push:
    runs-on: ubuntu-latest
    steps:
      - uses: actions/checkout@v3
      - uses: actions/setup-java@v3
        with:
          distribution: 'temurin'
          java-version: '17'
          cache: 'maven'
      - name: Build with Maven
        run: mvn -B package --file pom.xml
      - name: Install Skaffold
        run: |
          curl -Lo skaffold https://storage.googleapis.com/skaffold/releases/latest/skaffold-linux-amd64 && \
          sudo install skaffold /usr/local/bin/

      - name: Install Vault Agent (if not present)
        run: |
          vault -h && exit 0 || echo "Installing vault"
          #only runs if vault command avbove failed
          cd /tmp
          wget https://releases.hashicorp.com/vault/1.12.2/vault_1.12.2_linux_amd64.zip
          unzip vault_1.12.2_linux_amd64.zip
          sudo mv vault /usr/local/bin        
          vault -h        
    
    # - name: Python Checkstyle
    #   timeout-minutes: 20
    #   run: |
    #     pylint --rcfile=./.pylintrc ./src/*/*.py


    # - name: Python Unit Tests
    #   timeout-minutes: 20
    #   run: |
    #     set -x
    #     for SERVICE in "contacts" "userservice"; do
    #       echo "testing $SERVICE..."
    #       # save current working dir to memory and cd to src/$SERVICE
    #       pushd src/$SERVICE
    #         python3 -m venv $HOME/venv-$SERVICE
    #         source $HOME/venv-$SERVICE/bin/activate
    #         pip install --upgrade pip
    #         pip install -r requirements.txt
    #         python -m pytest -v -p no:warnings
    #         deactivate
    #       # return to previously saved path
    #       popd
    #     done
    # - name: Python Code Coverage
    #   timeout-minutes: 20
    #   run: |
    #     for SERVICE in "contacts" "userservice"; do
    #       echo "testing $SERVICE..."
    #       # save current working dir to memory and cd to src/$SERVICE
    #       pushd src/$SERVICE
    #         python3 -m venv $HOME/venv-$SERVICE
    #         source $HOME/venv-$SERVICE/bin/activate
    #         pip install --upgrade pip
    #         pip install -r requirements.txt
    #         python -m pytest --cov=./ tests/
    #         deactivate
    #       # return to previously saved path
    #       popd
    #     done
  # deployment-tests:
  #   runs-on: [self-hosted, runners-v2]
  #   needs: code-tests
  #   strategy:
  #     matrix:
  #       profile: ["local-code"]
  #     fail-fast: true
  #   steps:
  #   - uses: actions/checkout@v3
  #     with:
  #       ref: ${{github.event.pull_request.head.ref}}
  #       repository: ${{github.event.pull_request.head.repo.full_name}}
  #   - name: Build + Deploy PR images to GKE
  #     timeout-minutes: 20
  #     run: |
  #       source /etc/profile.d/java.sh
  #       NAMESPACE="pr${PR_NUMBER}"
  #       echo "::set-env name=NAMESPACE::$NAMESPACE"

  #       gcloud container clusters get-credentials $PR_CLUSTER --zone $ZONE --project $PROJECT_ID
  #       cat <<EOF | kubectl apply -f -
  #       apiVersion: v1
  #       kind: Namespace
  #       metadata:
  #         name: $NAMESPACE
  #       EOF
  #       echo Deploying application
  #       skaffold config set --global local-cluster false
  #       skaffold run --default-repo=gcr.io/$PROJECT_ID/refs/$PR_NUMBER --tag=$GITHUB_SHA --namespace=$NAMESPACE
  #     env:
  #       PR_NUMBER: ${{ github.event.pull_request.number }}
  #       PROJECT_ID: "bank-of-anthos-ci"
  #       PR_CLUSTER: "bank-of-anthos-prs"
  #       ZONE: "us-central1-c"
  #       ACTIONS_ALLOW_UNSECURE_COMMANDS: true
  #   - name: Wait For Pods
  #     timeout-minutes: 20
  #     run: |
  #       set -x
  #       kubectl config set-context --current --namespace=$NAMESPACE
  #       kubectl wait --for=condition=available --timeout=300s deployment/frontend
  #       kubectl wait --for=condition=available --timeout=300s deployment/contacts
  #       kubectl wait --for=condition=available --timeout=300s deployment/userservice
  #       kubectl wait --for=condition=available --timeout=300s deployment/ledgerwriter
  #       kubectl wait --for=condition=available --timeout=300s deployment/transactionhistory
  #       kubectl wait --for=condition=available --timeout=300s deployment/balancereader
  #       kubectl wait --for=condition=available --timeout=300s deployment/loadgenerator
  #       kubectl wait --for=condition=ready --timeout=300s pod/accounts-db-0
  #       kubectl wait --for=condition=ready --timeout=300s pod/ledger-db-0
  #   - name: Query EXTERNAL_IP for staging
  #     timeout-minutes: 5
  #     run: |
  #       set -x
  #       NAMESPACE="pr${PR_NUMBER}"
  #       get_externalIP() {
  #         kubectl get service frontend --namespace $NAMESPACE -o jsonpath='{.status.loadBalancer.ingress[0].ip}'
  #       }
  #       until [[ -n "$(get_externalIP)" ]]; do
  #         echo "Querying for external IP for frontend on namespace: $NAMESPACE{}"
  #       sleep 3
  #       done
  #       EXTERNAL_IP=$(get_externalIP)
  #       echo "::set-env name=EXTERNAL_IP::$EXTERNAL_IP"
  #     env:
  #       ACTIONS_ALLOW_UNSECURE_COMMANDS: true
  #       PR_NUMBER: ${{ github.event.pull_request.number }}
  #   - name: Comment EXTERNAL_IP
  #     timeout-minutes: 5
  #     env:
  #         COMMENTS_URL: ${{ github.event.pull_request.comments_url }}
  #         GITHUB_TOKEN: ${{ secrets.GITHUB_TOKEN }}
  #     run: |
  #         curl \
  #           -X POST \
  #           $COMMENTS_URL \
  #           -H "Content-Type: application/json" \
  #           -H "Authorization: token $GITHUB_TOKEN" \
  #           --data '{ "body": "🚀 PR staged at '"http://${EXTERNAL_IP}"'"}'
  #         sleep 60
  #   - name: Run UI tests (Cypress)
  #     run: |
  #       docker run -t -v $PWD/.github/workflows/ui-tests:/e2e -w /e2e -e CYPRESS_baseUrl=http://$EXTERNAL_IP -u node cypress/included:5.0.0
  #   - uses: actions/upload-artifact@v3
  #     if: failure()
  #     with:
  #         name: cypress-screenshots
  #         path: ${{ github.workspace }}/.github/workflows/ui-tests/cypress/screenshots<|MERGE_RESOLUTION|>--- conflicted
+++ resolved
@@ -75,40 +75,7 @@
         python-version: '3.10' 
     - run: pip install pylint
     - run: pylint --rcfile=./.pylintrc ./src/*/*.py
-<<<<<<< HEAD
-  
-  
-  python-test:
-    runs-on: ubuntu-latest
-    steps:
-      - uses: actions/checkout@v3
-      - run: mkdir test-reports
-      - name: Test Python Services
-        uses: actions/setup-python@v4
-      - run: |
-            for SERVICE in "contacts" "userservice"; do
-              echo "testing $SERVICE..."
-              # save current working dir to memory and cd to src/$SERVICE
-              pushd src/$SERVICE
-                python3 -m venv $HOME/venv-$SERVICE
-                source $HOME/venv-$SERVICE/bin/activate
-                pip install --upgrade pip
-                pip install -r requirements.txt
-                python -m pytest --junit-xml=../../test-reports/report-${SERVICE}.xml -v -p no:warnings
-                deactivate
-              # return to previously saved path
-              popd
-            done
-      - name: Store Test Results
-        uses: EnricoMi/publish-unit-test-result-action@v2
-        if: always()
-        with:
-            files: |
-              test-reports
-      - name: Store Artifacts
-        uses: actions/upload-artifact@v3
-        with:
-           path: test-reports
+    
   # Python-Checksyle:
   #   runs-on: ubuntu-latest
   #   steps:
@@ -121,34 +88,8 @@
   #     timeout-minutes: 20
   #     run: |
   #       pylint --rcfile=./.pylintrc ./src/*/*.py
-=======
->>>>>>> 624c947f
-
-  skaffold-build-push:
-    runs-on: ubuntu-latest
-    steps:
-      - uses: actions/checkout@v3
-      - uses: actions/setup-java@v3
-        with:
-          distribution: 'temurin'
-          java-version: '17'
-          cache: 'maven'
-      - name: Build with Maven
-        run: mvn -B package --file pom.xml
-      - name: Install Skaffold
-        run: |
-          curl -Lo skaffold https://storage.googleapis.com/skaffold/releases/latest/skaffold-linux-amd64 && \
-          sudo install skaffold /usr/local/bin/
-
-      - name: Install Vault Agent (if not present)
-        run: |
-          vault -h && exit 0 || echo "Installing vault"
-          #only runs if vault command avbove failed
-          cd /tmp
-          wget https://releases.hashicorp.com/vault/1.12.2/vault_1.12.2_linux_amd64.zip
-          unzip vault_1.12.2_linux_amd64.zip
-          sudo mv vault /usr/local/bin        
-          vault -h        
+
+    
     
     # - name: Python Checkstyle
     #   timeout-minutes: 20
